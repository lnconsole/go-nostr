package nostr

import (
	"context"
	"crypto/rand"
	"encoding/hex"
	"encoding/json"
	"fmt"
	"log"
	"sync"
	"time"

	s "github.com/SaveTheRbtz/generic-sync-map-go"
	"github.com/gorilla/websocket"
)

type Status int

const (
	PublishStatusSent      Status = 0
	PublishStatusFailed    Status = -1
	PublishStatusSucceeded Status = 1
)

func (s Status) String() string {
	switch s {
	case PublishStatusSent:
		return "sent"
	case PublishStatusFailed:
		return "failed"
	case PublishStatusSucceeded:
		return "success"
	}

	return "unknown"
}

type Relay struct {
	URL string

	Connection    *Connection
	subscriptions s.MapOf[string, *Subscription]

	Challenges      chan string // NIP-42 Challenges
	Notices         chan string
	ConnectionError chan error

	okCallbacks s.MapOf[string, func(bool)]

	shouldReconnect bool
}

// RelayConnect returns a relay object connected to url.
// Once successfully connected, cancelling ctx has no effect.
// To close the connection, call r.Close().
func RelayConnect(ctx context.Context, url string) (*Relay, error) {
	r := &Relay{URL: NormalizeURL(url), shouldReconnect: true}
	err := r.Connect(ctx)
	return r, err
}

func (r *Relay) String() string {
	return r.URL
}

// Connect tries to establish a websocket connection to r.URL.
// If the context expires before the connection is complete, an error is returned.
// Once successfully connected, context expiration has no effect: call r.Close
// to close the connection.
func (r *Relay) Connect(ctx context.Context) error {
	if r.URL == "" {
		return fmt.Errorf("invalid relay URL '%s'", r.URL)
	}

	if _, ok := ctx.Deadline(); !ok {
		// if no timeout is set, force it to 7 seconds
		var cancel context.CancelFunc
		ctx, cancel = context.WithTimeout(ctx, 7*time.Second)
		defer cancel()
	}

	socket, _, err := websocket.DefaultDialer.DialContext(ctx, r.URL, nil)
	if err != nil {
		return fmt.Errorf("error opening websocket to '%s': %w", r.URL, err)
	}

	r.Challenges = make(chan string)
	r.Notices = make(chan string)
	r.ConnectionError = make(chan error)

	conn := NewConnection(socket)
	r.Connection = conn

	go r.listen(1 * time.Second)

	return nil
}

func (r *Relay) listen(waitPeriod time.Duration) {
	for {
		typ, message, err := r.Connection.socket.ReadMessage()
		if err != nil {
			// if r.shouldReconnect {
			// 	log.Printf("(%s) conn err: %s", r.URL, err)
			// }

			// reconnect
			if r.shouldReconnect {
				r.reconnect(waitPeriod)
			}

			break
		}

		if typ == websocket.PingMessage {
			r.Connection.WriteMessage(websocket.PongMessage, nil)
			continue
		}

		if typ != websocket.TextMessage || len(message) == 0 || message[0] != '[' {
			continue
		}

		var jsonMessage []json.RawMessage
		err = json.Unmarshal(message, &jsonMessage)
		if err != nil {
			continue
		}

		if len(jsonMessage) < 2 {
			continue
		}

		var label string
		json.Unmarshal(jsonMessage[0], &label)

		switch label {
		case "NOTICE":
			var content string
			json.Unmarshal(jsonMessage[1], &content)
			r.Notices <- content
		case "AUTH":
			var challenge string
			json.Unmarshal(jsonMessage[1], &challenge)
			go func() {
				r.Challenges <- challenge
			}()
		case "EVENT":
			if len(jsonMessage) < 3 {
				continue
			}

<<<<<<< HEAD
			var channel string
			json.Unmarshal(jsonMessage[1], &channel)
			if subscription, ok := r.subscriptions.Load(channel); ok {
				var event Event
				json.Unmarshal(jsonMessage[2], &event)

				// check signature of all received events, ignore invalid
				ok, err := event.CheckSignature()
				if !ok {
					errmsg := ""
					if err != nil {
						errmsg = err.Error()
					}
					log.Printf("bad signature: %s", errmsg)
=======
			var label string
			json.Unmarshal(jsonMessage[0], &label)

			switch label {
			case "NOTICE":
				var content string
				json.Unmarshal(jsonMessage[1], &content)
				go func() {
					r.Notices <- content
				}()
			case "AUTH":
				var challenge string
				json.Unmarshal(jsonMessage[1], &challenge)
				go func() {
					r.Challenges <- challenge
				}()
			case "EVENT":
				if len(jsonMessage) < 3 {
>>>>>>> dbd919b9
					continue
				}

				// check if the event matches the desired filter, ignore otherwise
				func() {
					subscription.mutex.Lock()
					defer subscription.mutex.Unlock()
					if !subscription.Filters.Match(&event) || subscription.stopped {
						return
					}
<<<<<<< HEAD
					subscription.Events <- &event
				}()
			}
		case "EOSE":
			if len(jsonMessage) < 2 {
				continue
			}
			var channel string
			json.Unmarshal(jsonMessage[1], &channel)
			if subscription, ok := r.subscriptions.Load(channel); ok {
				subscription.emitEose.Do(func() {
					subscription.EndOfStoredEvents <- struct{}{}
				})
			}
		case "OK":
			if len(jsonMessage) < 3 {
				continue
			}
			var (
				eventId string
				ok      bool
				msg     string
			)
			json.Unmarshal(jsonMessage[1], &eventId)
			json.Unmarshal(jsonMessage[2], &ok)
			json.Unmarshal(jsonMessage[3], &msg)

			log.Println(msg)

			if okCallback, exist := r.okCallbacks.Load(eventId); exist {
				okCallback(ok)
=======

					// check if the event matches the desired filter, ignore otherwise
					func() {
						subscription.mutex.Lock()
						defer subscription.mutex.Unlock()
						if !subscription.Filters.Match(&event) || subscription.stopped {
							return
						}
						subscription.Events <- &event
					}()
				}
			case "EOSE":
				if len(jsonMessage) < 2 {
					continue
				}
				var channel string
				json.Unmarshal(jsonMessage[1], &channel)
				if subscription, ok := r.subscriptions.Load(channel); ok {
					subscription.emitEose.Do(func() {
						subscription.EndOfStoredEvents <- struct{}{}
					})
				}
			case "OK":
				if len(jsonMessage) < 3 {
					continue
				}
				var (
					eventId string
					ok      bool
					msg     string
				)
				json.Unmarshal(jsonMessage[1], &eventId)
				json.Unmarshal(jsonMessage[2], &ok)
				json.Unmarshal(jsonMessage[3], &msg)

				log.Println(msg)

				if okCallback, exist := r.okCallbacks.Load(eventId); exist {
					okCallback(ok)
				}
>>>>>>> dbd919b9
			}
		}
	}
}

func (r *Relay) reconnect(waitPeriod time.Duration) {
	// log.Printf("waiting %ds before reconnecting to %s...", waitPeriod/time.Second, r.URL)
	time.Sleep(waitPeriod)

	// persist new socket connection
	ctx := context.Background()
	if _, ok := ctx.Deadline(); !ok {
		// if no timeout is set, force it to 7 seconds
		var cancel context.CancelFunc
		ctx, cancel = context.WithTimeout(ctx, 7*time.Second)
		defer cancel()
	}

	socket, _, err := websocket.DefaultDialer.DialContext(ctx, r.URL, nil)
	if err != nil {
		// reconnection failed, wait longer before reconnecting
		log.Printf("error opening websocket to '%s': %s", r.URL, err)
		waitPeriod = waitPeriod + time.Second*30
	} else {
		// reconnection succeeded, resubscribe
		log.Printf("reconnection to '%s' succeeded", r.URL)

		conn := NewConnection(socket)
		r.Connection = conn

		// for each sub, update socket, fire
		r.subscriptions.Range(func(key string, value *Subscription) bool {
			value.conn = conn
			value.Fire(context.Background())

			return true
		})
	}

	go r.listen(waitPeriod)
}

// Publish sends an "EVENT" command to the relay r as in NIP-01.
// Status can be: success, failed, or sent (no response from relay before ctx times out).
func (r *Relay) Publish(ctx context.Context, event Event) Status {
	status := PublishStatusSent

	// data races on status variable without this mutex
	var mu sync.Mutex

	if _, ok := ctx.Deadline(); !ok {
		// if no timeout is set, force it to 3 seconds
		var cancel context.CancelFunc
		ctx, cancel = context.WithTimeout(ctx, 3*time.Second)
		defer cancel()
	}

	// make it cancellable so we can stop everything upon receiving an "OK"
	var cancel context.CancelFunc
	ctx, cancel = context.WithCancel(ctx)
	defer cancel()

	// listen for an OK callback
	okCallback := func(ok bool) {
		mu.Lock()
		defer mu.Unlock()
		if ok {
			status = PublishStatusSucceeded
		} else {
			status = PublishStatusFailed
		}
		cancel()
	}
	r.okCallbacks.Store(event.ID, okCallback)
	defer r.okCallbacks.Delete(event.ID)

	// publish event
	if err := r.Connection.WriteJSON([]interface{}{"EVENT", event}); err != nil {
		return status
	}

	sub := r.Subscribe(ctx, Filters{Filter{IDs: []string{event.ID}}})
	for {
		select {
		case receivedEvent := <-sub.Events:
			if receivedEvent.ID == event.ID {
				// we got a success, so update our status and proceed to return
				mu.Lock()
				status = PublishStatusSucceeded
				mu.Unlock()
				return status
			}
		case <-ctx.Done():
			// return status as it was
			// will proceed to return status as it is
			// e.g. if this happens because of the timeout then status will probably be "failed"
			//      but if it happens because okCallback was called then it might be "succeeded"
			// do not return if okCallback is in process
			return status
		}
	}
}

// Auth sends an "AUTH" command client -> relay as in NIP-42.
// Status can be: success, failed, or sent (no response from relay before ctx times out).
func (r *Relay) Auth(ctx context.Context, event Event) Status {
	status := PublishStatusFailed

	// data races on status variable without this mutex
	var mu sync.Mutex

	if _, ok := ctx.Deadline(); !ok {
		// if no timeout is set, force it to 3 seconds
		var cancel context.CancelFunc
		ctx, cancel = context.WithTimeout(ctx, 3*time.Second)
		defer cancel()
	}

	// make it cancellable so we can stop everything upon receiving an "OK"
	var cancel context.CancelFunc
	ctx, cancel = context.WithCancel(ctx)
	defer cancel()

	// listen for an OK callback
	okCallback := func(ok bool) {
		mu.Lock()
		if ok {
			status = PublishStatusSucceeded
		} else {
			status = PublishStatusFailed
		}
		mu.Unlock()
		cancel()
	}
	r.okCallbacks.Store(event.ID, okCallback)
	defer r.okCallbacks.Delete(event.ID)

	// send AUTH
	if err := r.Connection.WriteJSON([]interface{}{"AUTH", event}); err != nil {
		// status will be "failed"
		return status
	}
	// use mu.Lock() just in case the okCallback got called, extremely unlikely.
	mu.Lock()
	status = PublishStatusSent
	mu.Unlock()

	// the context either times out, and the status is "sent"
	// or the okCallback is called and the status is set to "succeeded" or "failed"
	// NIP-42 does not mandate an "OK" reply to an "AUTH" message
	<-ctx.Done()
	mu.Lock()
	defer mu.Unlock()
	return status
}

// Subscribe sends a "REQ" command to the relay r as in NIP-01.
// Events are returned through the channel sub.Events.
// The subscription is closed when context ctx is cancelled ("CLOSE" in NIP-01).
func (r *Relay) Subscribe(ctx context.Context, filters Filters) *Subscription {
	if r.Connection == nil {
		panic(fmt.Errorf("must call .Connect() first before calling .Subscribe()"))
	}

	sub := r.PrepareSubscription()
	sub.Filters = filters
	if err := sub.Fire(ctx); err != nil {
		log.Printf("(%s) failed to send REQ: %s", r.URL, err)
	}

	return sub
}

func (r *Relay) QuerySync(ctx context.Context, filter Filter) []*Event {
	sub := r.Subscribe(ctx, Filters{filter})
	defer sub.Unsub()

	if _, ok := ctx.Deadline(); !ok {
		// if no timeout is set, force it to 3 seconds
		var cancel context.CancelFunc
		ctx, cancel = context.WithTimeout(ctx, 3*time.Second)
		defer cancel()
	}

	var events []*Event
	for {
		select {
		case evt := <-sub.Events:
			events = append(events, evt)
		case <-sub.EndOfStoredEvents:
			return events
		case <-ctx.Done():
			return events
		}
	}
}

func (r *Relay) PrepareSubscription() *Subscription {
	random := make([]byte, 7)
	rand.Read(random)
	id := hex.EncodeToString(random)

	return r.prepareSubscription(id)
}

func (r *Relay) prepareSubscription(id string) *Subscription {
	sub := &Subscription{
		Relay:             r,
		conn:              r.Connection,
		id:                id,
		Events:            make(chan *Event),
		EndOfStoredEvents: make(chan struct{}, 1),
	}

	r.subscriptions.Store(sub.id, sub)
	return sub
}

func (r *Relay) Close() error {
	r.shouldReconnect = false
	return r.Connection.Close()
}<|MERGE_RESOLUTION|>--- conflicted
+++ resolved
@@ -150,7 +150,6 @@
 				continue
 			}
 
-<<<<<<< HEAD
 			var channel string
 			json.Unmarshal(jsonMessage[1], &channel)
 			if subscription, ok := r.subscriptions.Load(channel); ok {
@@ -165,26 +164,6 @@
 						errmsg = err.Error()
 					}
 					log.Printf("bad signature: %s", errmsg)
-=======
-			var label string
-			json.Unmarshal(jsonMessage[0], &label)
-
-			switch label {
-			case "NOTICE":
-				var content string
-				json.Unmarshal(jsonMessage[1], &content)
-				go func() {
-					r.Notices <- content
-				}()
-			case "AUTH":
-				var challenge string
-				json.Unmarshal(jsonMessage[1], &challenge)
-				go func() {
-					r.Challenges <- challenge
-				}()
-			case "EVENT":
-				if len(jsonMessage) < 3 {
->>>>>>> dbd919b9
 					continue
 				}
 
@@ -195,7 +174,6 @@
 					if !subscription.Filters.Match(&event) || subscription.stopped {
 						return
 					}
-<<<<<<< HEAD
 					subscription.Events <- &event
 				}()
 			}
@@ -227,48 +205,6 @@
 
 			if okCallback, exist := r.okCallbacks.Load(eventId); exist {
 				okCallback(ok)
-=======
-
-					// check if the event matches the desired filter, ignore otherwise
-					func() {
-						subscription.mutex.Lock()
-						defer subscription.mutex.Unlock()
-						if !subscription.Filters.Match(&event) || subscription.stopped {
-							return
-						}
-						subscription.Events <- &event
-					}()
-				}
-			case "EOSE":
-				if len(jsonMessage) < 2 {
-					continue
-				}
-				var channel string
-				json.Unmarshal(jsonMessage[1], &channel)
-				if subscription, ok := r.subscriptions.Load(channel); ok {
-					subscription.emitEose.Do(func() {
-						subscription.EndOfStoredEvents <- struct{}{}
-					})
-				}
-			case "OK":
-				if len(jsonMessage) < 3 {
-					continue
-				}
-				var (
-					eventId string
-					ok      bool
-					msg     string
-				)
-				json.Unmarshal(jsonMessage[1], &eventId)
-				json.Unmarshal(jsonMessage[2], &ok)
-				json.Unmarshal(jsonMessage[3], &msg)
-
-				log.Println(msg)
-
-				if okCallback, exist := r.okCallbacks.Load(eventId); exist {
-					okCallback(ok)
-				}
->>>>>>> dbd919b9
 			}
 		}
 	}
